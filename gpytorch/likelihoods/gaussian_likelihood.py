#!/usr/bin/env python3

import math

from .. import settings
from ..distributions import MultivariateNormal
from ..functions import add_diag
<<<<<<< HEAD
from .likelihood import Likelihood
from .noise_models import HomoskedasticNoise


class _GaussianLikelihoodBase(Likelihood):
    def __init__(self, noise_covar):
        super(_GaussianLikelihoodBase, self).__init__()
        self.noise_covar = noise_covar

    def forward(self, input, *params):
=======
from ..likelihoods import Likelihood
from ..lazy import DiagLazyTensor
from .. import settings
from ..utils.deprecation import _deprecate_kwarg
from ..utils.transforms import _get_inv_param_transform
from torch.nn.functional import softplus


class GaussianLikelihood(Likelihood):
    r"""
    """

    def __init__(self, noise_prior=None, batch_size=1, param_transform=softplus, inv_param_transform=None, **kwargs):
        noise_prior = _deprecate_kwarg(kwargs, "log_noise_prior", "noise_prior", noise_prior)
        super(GaussianLikelihood, self).__init__()
        self._param_transform = param_transform
        self._inv_param_transform = _get_inv_param_transform(param_transform, inv_param_transform)
        self.register_parameter(name="raw_noise", parameter=torch.nn.Parameter(torch.zeros(batch_size, 1)))
        if noise_prior is not None:
            self.register_prior("noise_prior", noise_prior, lambda: self.noise, lambda v: self._set_noise(v))

    @property
    def noise(self):
        return self._param_transform(self.raw_noise)

    @noise.setter
    def noise(self, value):
        self._set_noise(value)

    def _set_noise(self, value):
        self.initialize(raw_noise=self._inv_param_transform(value))

    def forward(self, input):
>>>>>>> 96c15670
        if not isinstance(input, MultivariateNormal):
            raise ValueError("Gaussian likelihoods require a MultivariateNormal input")
        mean, covar = input.mean, input.lazy_covariance_matrix
        if len(params) > 0:
            shape = None
        else:
            shape = mean.shape if len(mean.shape) == 1 else mean.shape[:-1]
        noise_covar = self.noise_covar(*params, shape=shape)
        full_covar = covar + noise_covar
        return input.__class__(mean, full_covar)

    def variational_log_probability(self, input, target):
        raise NotImplementedError


class GaussianLikelihood(_GaussianLikelihoodBase):
    def __init__(self, log_noise_prior=None, batch_size=1):
        noise_covar = HomoskedasticNoise(log_noise_prior=log_noise_prior, batch_size=1)
        super(GaussianLikelihood, self).__init__(noise_covar=noise_covar)

    def variational_log_probability(self, input, target):
        mean, variance = input.mean, input.variance
<<<<<<< HEAD
        if mean.dim() > target.dim():
            target = target.unsqueeze(-1)

        log_noise = self.noise_covar.log_noise
=======
        log_noise = self.log_noise

>>>>>>> 96c15670
        if variance.ndimension() == 1:
            if settings.debug.on() and log_noise.size(0) > 1:
                raise RuntimeError("With batch_size > 1, expected a batched MultivariateNormal distribution.")
            log_noise = log_noise.squeeze(0)

        res = -0.5 * ((target - mean) ** 2 + variance) / self.noise
        res += -0.5 * log_noise - 0.5 * math.log(2 * math.pi)
        return res.sum(-1)

    def pyro_sample_y(self, variational_dist_f, y_obs, sample_shape, name_prefix=""):
        import pyro

        noise = self.noise
        var_f = variational_dist_f.lazy_covariance_matrix.diag()
        y_mean = variational_dist_f.mean
        if y_mean.dim() == 1:
            noise = noise.squeeze(0)
        y_lazy_covar = DiagLazyTensor(var_f + noise.expand_as(var_f))
        y_dist = MultivariateNormal(y_mean, y_lazy_covar)
<<<<<<< HEAD
        if len(y_dist.shape()) > 1:
            pyro.sample(name_prefix + "._training_labels", y_dist.independent(1), obs=y_obs)
        else:
            pyro.sample(name_prefix + "._training_labels", y_dist, obs=y_obs)

    @property
    def log_noise(self):
        # TODO: DeprecationWarningcation
        return self.noise_covar.log_noise
=======
        pyro.sample(name_prefix + "._training_labels", y_dist, obs=y_obs)
>>>>>>> 96c15670
<|MERGE_RESOLUTION|>--- conflicted
+++ resolved
@@ -2,55 +2,22 @@
 
 import math
 
+from torch.nn.functional import softplus
+
 from .. import settings
 from ..distributions import MultivariateNormal
-from ..functions import add_diag
-<<<<<<< HEAD
-from .likelihood import Likelihood
+from ..lazy import DiagLazyTensor
+from ..likelihoods import Likelihood
+from ..utils.deprecation import _deprecate_kwarg
 from .noise_models import HomoskedasticNoise
 
 
 class _GaussianLikelihoodBase(Likelihood):
     def __init__(self, noise_covar):
-        super(_GaussianLikelihoodBase, self).__init__()
+        super().__init__()
         self.noise_covar = noise_covar
 
     def forward(self, input, *params):
-=======
-from ..likelihoods import Likelihood
-from ..lazy import DiagLazyTensor
-from .. import settings
-from ..utils.deprecation import _deprecate_kwarg
-from ..utils.transforms import _get_inv_param_transform
-from torch.nn.functional import softplus
-
-
-class GaussianLikelihood(Likelihood):
-    r"""
-    """
-
-    def __init__(self, noise_prior=None, batch_size=1, param_transform=softplus, inv_param_transform=None, **kwargs):
-        noise_prior = _deprecate_kwarg(kwargs, "log_noise_prior", "noise_prior", noise_prior)
-        super(GaussianLikelihood, self).__init__()
-        self._param_transform = param_transform
-        self._inv_param_transform = _get_inv_param_transform(param_transform, inv_param_transform)
-        self.register_parameter(name="raw_noise", parameter=torch.nn.Parameter(torch.zeros(batch_size, 1)))
-        if noise_prior is not None:
-            self.register_prior("noise_prior", noise_prior, lambda: self.noise, lambda v: self._set_noise(v))
-
-    @property
-    def noise(self):
-        return self._param_transform(self.raw_noise)
-
-    @noise.setter
-    def noise(self, value):
-        self._set_noise(value)
-
-    def _set_noise(self, value):
-        self.initialize(raw_noise=self._inv_param_transform(value))
-
-    def forward(self, input):
->>>>>>> 96c15670
         if not isinstance(input, MultivariateNormal):
             raise ValueError("Gaussian likelihoods require a MultivariateNormal input")
         mean, covar = input.mean, input.lazy_covariance_matrix
@@ -67,28 +34,52 @@
 
 
 class GaussianLikelihood(_GaussianLikelihoodBase):
-    def __init__(self, log_noise_prior=None, batch_size=1):
-        noise_covar = HomoskedasticNoise(log_noise_prior=log_noise_prior, batch_size=1)
-        super(GaussianLikelihood, self).__init__(noise_covar=noise_covar)
+    def __init__(self, noise_prior=None, batch_size=1, param_transform=softplus, inv_param_transform=None, **kwargs):
+        noise_prior = _deprecate_kwarg(kwargs, "log_noise_prior", "noise_prior", noise_prior)
+        noise_covar = HomoskedasticNoise(
+            noise_prior=noise_prior,
+            batch_size=batch_size,
+            param_transform=param_transform,
+            inv_param_transform=inv_param_transform,
+        )
+        super().__init__(noise_covar=noise_covar)
+
+    def _param_transform(self, value):
+        return self.noise_covar._param_transform(value)
+
+    def _inv_param_transform(self, value):
+        return self.noise_covar._inv_param_transform(value)
+
+    @property
+    def noise(self):
+        return self.noise_covar.noise
+
+    @noise.setter
+    def noise(self, value):
+        self.noise_covar.noise = value
+
+    @property
+    def raw_noise(self):
+        return self.noise_covar.raw_noise
+
+    @raw_noise.setter
+    def raw_noise(self, value):
+        self.noise_covar.raw_noise = value
 
     def variational_log_probability(self, input, target):
         mean, variance = input.mean, input.variance
-<<<<<<< HEAD
+        noise = self.noise_covar.noise
+
         if mean.dim() > target.dim():
             target = target.unsqueeze(-1)
 
-        log_noise = self.noise_covar.log_noise
-=======
-        log_noise = self.log_noise
+        if variance.ndimension() == 1:
+            if settings.debug.on() and noise.size(0) > 1:
+                raise RuntimeError("With batch_size > 1, expected a batched MultivariateNormal distribution.")
+            noise = noise.squeeze(0)
 
->>>>>>> 96c15670
-        if variance.ndimension() == 1:
-            if settings.debug.on() and log_noise.size(0) > 1:
-                raise RuntimeError("With batch_size > 1, expected a batched MultivariateNormal distribution.")
-            log_noise = log_noise.squeeze(0)
-
-        res = -0.5 * ((target - mean) ** 2 + variance) / self.noise
-        res += -0.5 * log_noise - 0.5 * math.log(2 * math.pi)
+        res = -0.5 * ((target - mean) ** 2 + variance) / noise
+        res += -0.5 * noise.log() - 0.5 * math.log(2 * math.pi)
         return res.sum(-1)
 
     def pyro_sample_y(self, variational_dist_f, y_obs, sample_shape, name_prefix=""):
@@ -101,16 +92,4 @@
             noise = noise.squeeze(0)
         y_lazy_covar = DiagLazyTensor(var_f + noise.expand_as(var_f))
         y_dist = MultivariateNormal(y_mean, y_lazy_covar)
-<<<<<<< HEAD
-        if len(y_dist.shape()) > 1:
-            pyro.sample(name_prefix + "._training_labels", y_dist.independent(1), obs=y_obs)
-        else:
-            pyro.sample(name_prefix + "._training_labels", y_dist, obs=y_obs)
-
-    @property
-    def log_noise(self):
-        # TODO: DeprecationWarningcation
-        return self.noise_covar.log_noise
-=======
-        pyro.sample(name_prefix + "._training_labels", y_dist, obs=y_obs)
->>>>>>> 96c15670
+        pyro.sample(name_prefix + "._training_labels", y_dist, obs=y_obs)